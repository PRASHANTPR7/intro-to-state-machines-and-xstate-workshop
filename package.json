--- conflicted
+++ resolved
@@ -22,13 +22,8 @@
     "eslint": "^6.6.0",
     "eslint-plugin-jest": "^23.8.2",
     "jest": "^24.9.0",
-<<<<<<< HEAD
-    "jest-extended": "^0.11.2",
+    "jest-extended": "^0.11.5",
     "xstate": "^4.9.1"
-=======
-    "jest-extended": "^0.11.5",
-    "xstate": "^4.6.7"
->>>>>>> f6126d74
   },
   "jest": {
     "setupFilesAfterEnv": [
